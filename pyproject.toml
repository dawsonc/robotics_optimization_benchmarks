[tool.poetry]
name = "robotics_optimization_benchmarks"
version = "0.0.0"
description = "robotics_optimization_Benchmarks"
authors = ["Charles Dawson <cbd@mit.edu>"]
license = "BSD 3-clause"
readme = "README.md"
homepage = "https://github.com/dawsonc/robotics_optimization_benchmarks"
repository = "https://github.com/dawsonc/robotics_optimization_benchmarks"
documentation = "https://robotics_optimization_benchmarks.readthedocs.io"
classifiers = [
    "Development Status :: 1 - Planning",
]

[tool.poetry.urls]
Changelog = "https://github.com/dawsonc/robotics_optimization_benchmarks/releases"

[tool.poetry.dependencies]
python = "^3.10"
click = ">=8.0.1"
beartype = ">=0.12.0"
jax = ">=0.4.3"
jaxlib = ">=0.4.3"
jaxtyping = ">=0.2.11"
matplotlib = ">=3.7.0"
# brax = ">=0.1.1"  # FIXME: once brax release doesn't break on scan
brax = { git = "https://github.com/google/brax.git", branch = "main" }
equinox = ">=0.9.2"
chex = ">=0.1.6"
<<<<<<< HEAD
optax = ">=0.1.4"
=======
pandas = ">=1.5.3"
seaborn = ">=0.12.2"
>>>>>>> 3c34292f

[tool.poetry.dev-dependencies]
Pygments = ">=2.10.0"
black = ">=21.10b0"
coverage = {extras = ["toml"], version = ">=6.2"}
darglint = ">=1.8.1"
flake8 = ">=4.0.1"
flake8-bandit = ">=2.1.2"
flake8-bugbear = ">=21.9.2"
flake8-docstrings = ">=1.6.0"
flake8-rst-docstrings = ">=0.2.5"
furo = ">=2021.11.12"
isort = ">=5.10.1"
matplotlib = ">=3.7.0"
mypy = ">=1.0.0"
myst-parser = {version = ">=0.16.1"}
nox = ">=2022.11.21"
nox-poetry = ">=1.0.2"
pep8-naming = ">=0.12.1"
pre-commit = ">=2.16.0"
pre-commit-hooks = ">=4.1.0"
pylint = ">=2.15.10"
pytest = ">=7.2.1"
pyupgrade = ">=2.29.1"
safety = ">=1.10.3"
sphinx = ">=4.3.2"
sphinx-autobuild = ">=2021.3.14"
sphinx-click = ">=3.0.2"
typeguard = ">=2.13.3"
xdoctest = {extras = ["colors"], version = ">=0.15.10"}

[tool.poetry.scripts]
robotics_optimization_benchmarks = "robotics_optimization_benchmarks.__main__:main"

[tool.pytest.ini_options]
markers = ["slow"]

[tool.coverage.paths]
source = ["src", "*/site-packages"]
tests = ["tests", "*/tests"]

[tool.coverage.run]
branch = true
source = ["robotics_optimization_benchmarks", "tests"]

[tool.coverage.report]
show_missing = true
fail_under = 95

[tool.isort]
profile = "black"
force_single_line = true
lines_after_imports = 2

[build-system]
requires = ["poetry-core>=1.0.0"]
build-backend = "poetry.core.masonry.api"<|MERGE_RESOLUTION|>--- conflicted
+++ resolved
@@ -27,12 +27,9 @@
 brax = { git = "https://github.com/google/brax.git", branch = "main" }
 equinox = ">=0.9.2"
 chex = ">=0.1.6"
-<<<<<<< HEAD
 optax = ">=0.1.4"
-=======
 pandas = ">=1.5.3"
 seaborn = ">=0.12.2"
->>>>>>> 3c34292f
 
 [tool.poetry.dev-dependencies]
 Pygments = ">=2.10.0"
